# Python
__pycache__/
*.py[cod]
*$py.class
*.so
.Python
build/
develop-eggs/
dist/
downloads/
eggs/
.eggs/
lib/
lib64/
parts/
sdist/
var/
wheels/
*.egg-info/
.installed.cfg
*.egg
MANIFEST
.env
.venv
env/
venv/
ENV/
env.bak/
venv.bak/
.python-version
.pytest_cache/
.coverage
htmlcov/
.tox/
.nox/

# Jupyter Notebook
.ipynb_checkpoints
*.ipynb

# VS Code
.vscode/
*.code-workspace

# PyCharm
.idea/
*.iml
*.iws
.idea_modules/

# macOS
.DS_Store
.AppleDouble
.LSOverride
Icon
._*
.DocumentRevisions-V100
.fseventsd
.Spotlight-V100
.TemporaryItems
.Trashes
.VolumeIcon.icns
.com.apple.timemachine.donotpresent

# Directories potentially created on remote AFP share
.AppleDB
.AppleDesktop
Network Trash Folder
Temporary Items
<<<<<<< HEAD
.apdisk

# Data files
Vladimir_Kovtunovskiy/Reviews.csv
*.csv 
=======
.apdisk 
results/

# Ignore all files from macos operating system
.DS_Store
.AppleDouble
.LSOverride
Icon
._*
.DocumentRevisions-V100
>>>>>>> a6bb4169
<|MERGE_RESOLUTION|>--- conflicted
+++ resolved
@@ -67,14 +67,12 @@
 .AppleDesktop
 Network Trash Folder
 Temporary Items
-<<<<<<< HEAD
+
 .apdisk
 
 # Data files
 Vladimir_Kovtunovskiy/Reviews.csv
 *.csv 
-=======
-.apdisk 
 results/
 
 # Ignore all files from macos operating system
@@ -84,4 +82,4 @@
 Icon
 ._*
 .DocumentRevisions-V100
->>>>>>> a6bb4169
+
